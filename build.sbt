import org.scalajs.sbtplugin.cross.CrossProject

import scalariform.formatter.preferences._
import xerial.sbt.Sonatype.sonatypeSettings
import sbtrelease.ReleaseStateTransformations._

import scala.language.postfixOps


val ScalaVersion = "2.11.8"

lazy val root = Project(id = "scalacache",base = file("."))
  .enablePlugins(ReleasePlugin)
  .settings(commonSettings: _*)
  .settings(sonatypeSettings: _*)
  .settings(publishArtifact := false)
  .aggregate(coreJS, coreJVM, guava, memcached, ehcache, redis, caffeine)

lazy val core = CrossProject(id = "scalacache-core", file("core"), CrossType.Full)
  .settings(commonSettings: _*)
  .settings(
<<<<<<< HEAD
    name := "scalacache-core",
    libraryDependencies <+= scalaVersion { s =>
      "org.scala-lang" % "scala-reflect" % s
    }
  )
  .settings(
    libraryDependencies += "org.scalacheck" %% "scalacheck" % "1.13.2" % Test
  ).jvmSettings(
  scala211OnlyDeps(
    "org.squeryl" %% "squeryl" % "0.9.5-7" % Test,
    "com.h2database" % "h2" % "1.4.182" % Test)
)

lazy val coreJVM = core.jvm
lazy val coreJS = core.js
=======
    libraryDependencies += "org.scala-lang" % "scala-reflect" % scalaVersion.value
  )
  .settings(
    libraryDependencies += "org.scalacheck" %% "scalacheck" % "1.13.4" % Test,
    scala211OnlyDeps(
      "org.squeryl" %% "squeryl" % "0.9.5-7" % Test,
      "com.h2database" % "h2" % "1.4.182" % Test
    )
  )
>>>>>>> 8809ef51

lazy val guava = Project(id = "scalacache-guava", base = file("guava"))
  .settings(implProjectSettings: _*)
  .settings(
    libraryDependencies ++= Seq(
      "com.google.guava" % "guava" % "19.0",
      "com.google.code.findbugs" % "jsr305" % "1.3.9"
    )
  )
  .dependsOn(coreJVM)

lazy val memcached = Project(id = "scalacache-memcached", base = file("memcached"))
  .settings(implProjectSettings: _*)
  .settings(
    libraryDependencies ++= Seq(
      "net.spy" % "spymemcached" % "2.12.1"
    )
  )
  .dependsOn(coreJVM % "test->test;compile->compile")

lazy val ehcache = Project(id = "scalacache-ehcache", base = file("ehcache"))
  .settings(implProjectSettings: _*)
  .settings(
    libraryDependencies ++= Seq(
      "net.sf.ehcache" % "ehcache" % "2.10.2.2.21",
      "javax.transaction" % "jta" % "1.1"
    )
  )
  .dependsOn(coreJVM)

lazy val redis = Project(id = "scalacache-redis", base = file("redis"))
  .settings(implProjectSettings: _*)
  .settings(
    libraryDependencies ++= Seq(
      "redis.clients" % "jedis" % "2.9.0"
    )
  )
  .dependsOn(coreJVM % "test->test;compile->compile")

lazy val caffeine = Project(id = "scalacache-caffeine", base = file("caffeine"))
  .settings(implProjectSettings: _*)
  .settings(
    libraryDependencies ++= Seq(
      "com.github.ben-manes.caffeine" % "caffeine" % "2.3.3",
      "com.google.code.findbugs" % "jsr305" % "3.0.0" % "provided"
    )
  )
  .dependsOn(coreJVM)

lazy val benchmarks = Project(id = "benchmarks", base = file("benchmarks"))
  .enablePlugins(JmhPlugin)
  .settings(
    scalaVersion := ScalaVersion,
    publishArtifact := false,
    fork in (Compile, run) := true,
    javaOptions in Jmh ++= Seq("-server", "-Xms2G", "-Xmx2G", "-XX:+UseG1GC", "-XX:-UseBiasedLocking"),
    javaOptions in (Test, run) ++= Seq("-XX:+UnlockCommercialFeatures", "-XX:+FlightRecorder", "-XX:StartFlightRecording=delay=20s,duration=60s,filename=memoize.jfr", "-server", "-Xms2G", "-Xmx2G", "-XX:+UseG1GC", "-XX:-UseBiasedLocking")
  )
  .dependsOn(caffeine)

lazy val jodaTime = Seq(
  "joda-time" % "joda-time" % "2.9.4",
  "org.joda" % "joda-convert" % "1.8.1"
)

lazy val slf4j = Seq(
  "org.slf4j" % "slf4j-api" % "1.7.21"
)

lazy val scalaTest = Seq(
  "org.scalatest" %% "scalatest" % "3.0.0" % Test
)

// Dependencies common to all projects
lazy val commonDeps =
slf4j ++
  scalaTest ++
  jodaTime

lazy val commonSettings =
  Defaults.coreDefaultSettings ++
<<<<<<< HEAD
    mavenSettings ++
    scalariformSettings ++
    formatterPrefs ++
    Seq(
      organization := "com.github.cb372",
      scalaVersion := ScalaVersion,
      crossScalaVersions := Seq(ScalaVersion, "2.12.0-RC1"),
      scalacOptions ++= Seq("-unchecked", "-deprecation", "-feature"),
      resolvers += Resolver.typesafeRepo("releases"),
      libraryDependencies ++= commonDeps,
      parallelExecution in Test := false,
      releasePublishArtifactsAction := PgpKeys.publishSigned.value,
      releaseCrossBuild := true,
      releaseProcess := Seq[ReleaseStep](
        checkSnapshotDependencies,
        inquireVersions,
        runClean,
        runTest,
        setReleaseVersion,
        commitReleaseVersion,
        updateVersionInReadme,
        tagRelease,
        publishArtifacts,
        setNextVersion,
        commitNextVersion,
        releaseStepCommand("sonatypeReleaseAll"),
        pushChanges
      ),
      commands += Command.command("update-version-in-readme")(updateVersionInReadme)
    )
=======
  mavenSettings ++
  scalariformSettings ++
  formatterPrefs ++
  Seq(
    organization := "com.github.cb372",
    scalaVersion := ScalaVersion,
    crossScalaVersions := Seq(ScalaVersion, "2.12.0"),
    scalacOptions ++= Seq("-unchecked", "-deprecation", "-feature"),
    resolvers += Resolver.typesafeRepo("releases"),
    libraryDependencies ++= commonDeps,
    parallelExecution in Test := false,
    releasePublishArtifactsAction := PgpKeys.publishSigned.value,
    releaseCrossBuild := true,
    releaseProcess := Seq[ReleaseStep](
      checkSnapshotDependencies,
      inquireVersions,
      runClean,
      runTest,
      setReleaseVersion,
      commitReleaseVersion,
      updateVersionInReadme,
      tagRelease,
      publishArtifacts,
      setNextVersion,
      commitNextVersion,
      releaseStepCommand("sonatypeReleaseAll"),
      pushChanges
    ),
    commands += Command.command("update-version-in-readme")(updateVersionInReadme)
  )
>>>>>>> 8809ef51

lazy val implProjectSettings = commonSettings

lazy val mavenSettings = Seq(
  pomExtra :=
    <url>https://github.com/cb372/scalacache</url>
<<<<<<< HEAD
      <licenses>
        <license>
          <name>Apache License, Version 2.0</name>
          <url>http://www.apache.org/licenses/LICENSE-2.0.html</url>
          <distribution>repo</distribution>
        </license>
      </licenses>
      <scm>
        <url>git@github.com:cb372/scalacache.git</url>
        <connection>scm:git:git@github.com:cb372/scalacache.git</connection>
      </scm>
      <developers>
        <developer>
          <id>cb372</id>
          <name>Chris Birchall</name>
          <url>https://github.com/cb372</url>
        </developer>
      </developers>,
  publishTo <<= version { v =>
=======
    <licenses>
      <license>
        <name>Apache License, Version 2.0</name>
        <url>http://www.apache.org/licenses/LICENSE-2.0.html</url>
        <distribution>repo</distribution>
      </license>
    </licenses>
    <scm>
      <url>git@github.com:cb372/scalacache.git</url>
      <connection>scm:git:git@github.com:cb372/scalacache.git</connection>
    </scm>
    <developers>
      <developer>
        <id>cb372</id>
        <name>Chris Birchall</name>
        <url>https://github.com/cb372</url>
      </developer>
    </developers>,
  publishTo := {
>>>>>>> 8809ef51
    val nexus = "https://oss.sonatype.org/"
    if (version.value.trim.endsWith("SNAPSHOT"))
      Some("snapshots" at nexus + "content/repositories/snapshots")
    else
      Some("releases"  at nexus + "service/local/staging/deploy/maven2")
  },
  publishMavenStyle := true,
  publishArtifact in Test := false,
  pomIncludeRepository := { _ => false }
)

// Scalariform preferences
lazy val formatterPrefs = Seq(
  ScalariformKeys.preferences := ScalariformKeys.preferences.value
    .setPreference(AlignParameters, true)
    .setPreference(DoubleIndentClassDeclaration, true)
)

lazy val updateVersionInReadme = ReleaseStep(action = st => {
  val extracted = Project.extract(st)
  val projectVersion = extracted.get(Keys.version)

  println(s"Updating project version to $projectVersion in the README")
  Process(Seq("sed", "-i", "", "-E", "-e", s"""s/"scalacache-(.*)" % ".*"/"scalacache-\\1" % "$projectVersion"/g""", "README.md")).!
  println("Committing README.md")
  Process(Seq("git", "commit", "README.md", "-m", s"Update project version in README to $projectVersion")).!

  st
})

def scala211OnlyDeps(moduleIDs: ModuleID*) =
  libraryDependencies ++= (scalaBinaryVersion.value match {
    case "2.11" => moduleIDs
    case other => Nil
  })
<|MERGE_RESOLUTION|>--- conflicted
+++ resolved
@@ -1,5 +1,3 @@
-import org.scalajs.sbtplugin.cross.CrossProject
-
 import scalariform.formatter.preferences._
 import xerial.sbt.Sonatype.sonatypeSettings
 import sbtrelease.ReleaseStateTransformations._
@@ -19,23 +17,6 @@
 lazy val core = CrossProject(id = "scalacache-core", file("core"), CrossType.Full)
   .settings(commonSettings: _*)
   .settings(
-<<<<<<< HEAD
-    name := "scalacache-core",
-    libraryDependencies <+= scalaVersion { s =>
-      "org.scala-lang" % "scala-reflect" % s
-    }
-  )
-  .settings(
-    libraryDependencies += "org.scalacheck" %% "scalacheck" % "1.13.2" % Test
-  ).jvmSettings(
-  scala211OnlyDeps(
-    "org.squeryl" %% "squeryl" % "0.9.5-7" % Test,
-    "com.h2database" % "h2" % "1.4.182" % Test)
-)
-
-lazy val coreJVM = core.jvm
-lazy val coreJS = core.js
-=======
     libraryDependencies += "org.scala-lang" % "scala-reflect" % scalaVersion.value
   )
   .settings(
@@ -45,7 +26,9 @@
       "com.h2database" % "h2" % "1.4.182" % Test
     )
   )
->>>>>>> 8809ef51
+
+lazy val coreJVM = core.jvm
+lazy val coreJS = core.js
 
 lazy val guava = Project(id = "scalacache-guava", base = file("guava"))
   .settings(implProjectSettings: _*)
@@ -127,38 +110,6 @@
 
 lazy val commonSettings =
   Defaults.coreDefaultSettings ++
-<<<<<<< HEAD
-    mavenSettings ++
-    scalariformSettings ++
-    formatterPrefs ++
-    Seq(
-      organization := "com.github.cb372",
-      scalaVersion := ScalaVersion,
-      crossScalaVersions := Seq(ScalaVersion, "2.12.0-RC1"),
-      scalacOptions ++= Seq("-unchecked", "-deprecation", "-feature"),
-      resolvers += Resolver.typesafeRepo("releases"),
-      libraryDependencies ++= commonDeps,
-      parallelExecution in Test := false,
-      releasePublishArtifactsAction := PgpKeys.publishSigned.value,
-      releaseCrossBuild := true,
-      releaseProcess := Seq[ReleaseStep](
-        checkSnapshotDependencies,
-        inquireVersions,
-        runClean,
-        runTest,
-        setReleaseVersion,
-        commitReleaseVersion,
-        updateVersionInReadme,
-        tagRelease,
-        publishArtifacts,
-        setNextVersion,
-        commitNextVersion,
-        releaseStepCommand("sonatypeReleaseAll"),
-        pushChanges
-      ),
-      commands += Command.command("update-version-in-readme")(updateVersionInReadme)
-    )
-=======
   mavenSettings ++
   scalariformSettings ++
   formatterPrefs ++
@@ -189,34 +140,12 @@
     ),
     commands += Command.command("update-version-in-readme")(updateVersionInReadme)
   )
->>>>>>> 8809ef51
 
 lazy val implProjectSettings = commonSettings
 
 lazy val mavenSettings = Seq(
   pomExtra :=
     <url>https://github.com/cb372/scalacache</url>
-<<<<<<< HEAD
-      <licenses>
-        <license>
-          <name>Apache License, Version 2.0</name>
-          <url>http://www.apache.org/licenses/LICENSE-2.0.html</url>
-          <distribution>repo</distribution>
-        </license>
-      </licenses>
-      <scm>
-        <url>git@github.com:cb372/scalacache.git</url>
-        <connection>scm:git:git@github.com:cb372/scalacache.git</connection>
-      </scm>
-      <developers>
-        <developer>
-          <id>cb372</id>
-          <name>Chris Birchall</name>
-          <url>https://github.com/cb372</url>
-        </developer>
-      </developers>,
-  publishTo <<= version { v =>
-=======
     <licenses>
       <license>
         <name>Apache License, Version 2.0</name>
@@ -236,7 +165,6 @@
       </developer>
     </developers>,
   publishTo := {
->>>>>>> 8809ef51
     val nexus = "https://oss.sonatype.org/"
     if (version.value.trim.endsWith("SNAPSHOT"))
       Some("snapshots" at nexus + "content/repositories/snapshots")
@@ -272,3 +200,5 @@
     case "2.11" => moduleIDs
     case other => Nil
   })
+
+
